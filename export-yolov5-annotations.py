#!/usr/bin/env python
"""Exports letter and line annotations into Yolo v5 format."""
import argparse
import logging
<<<<<<< HEAD
=======
from utils.exportutils import load_annotations, create_directories
from utils.exportutils import export_image, export_yolov5_annotation
from utils.exportutils import save_dataset_description
>>>>>>> 0e22f813
from pathlib import Path
import io
import shutil

import cv2 as cv
from sklearn.model_selection import train_test_split

from utils.exportutils import load_annotations, create_directories, export_yolov5_annotation, blur_out_negative_samples

DEBUG_MODE = False
RANDOM_SEED = 2022
TEST_SIZE = 0.2


def filter_letter_annotations(letters_df, top_size):
    """Filter letter annotations by top number of samples.

    Parameters
    ----------
    letters_df: pandas.DataFrame, required
        The dataframe containing letter annotations.
    top_size: float, required
        The percent of top labels to return sorted by size.

    Returns
    -------
    letters_df: pandas.DataFrame
        The filtered dataframe.
    """
    logging.info("Filtering letter annotations to top {} percent.".format(
        top_size * 100))
    labels = list(letters_df.letter.unique())
    _, x = train_test_split(labels,
                            test_size=top_size,
                            random_state=RANDOM_SEED)
    letter_groups = letters_df.groupby(
        letters_df.letter)['letter'].count().nlargest(len(x))
    letter_groups = list(letter_groups.index)
    logging.info("Only the following labels will be exported: {}.".format(
        ', '.join(letter_groups)))
    return letters_df[letters_df.letter.map(lambda l: l in letter_groups)]


def load_letter_annotations(db_server,
                            db_name,
                            credentials,
                            port,
                            top_labels=None):
    """Load letter annotations from database and optionally filters the ones with higher number of samples.

    Parameters
    ----------
    db_server: str, required
        The database server.
    db_name: str, required
        The database name.
    credentials: tuple of (str, str), required
        The user name and password for connecting to the database.
    port: int, required
        The port for database server.
    top_labels: float between 0 and 1, optional
        The top percent of labels to return when ordered descendingly by number of samples.
        Default is None; when 0 or None returns all labels.

    Returns
    -------
    letters_df: pandas.DataFrame
        The dataframe containing letter annotations.
    """
    user, password = credentials
    letters_df, _ = load_annotations(db_server, db_name, user, password, port)
    letters_df = letters_df[[
        'page_file_name', 'letter', 'left_up_horiz', 'left_up_vert',
        'right_down_horiz', 'right_down_vert'
    ]]

    if DEBUG_MODE:
        logging.info(
            "Running in debug mode; database results are truncated to 100 rows."
        )
        letters_df = letters_df.head(100)

    if top_labels:
        return filter_letter_annotations(letters_df, top_labels)

    return letters_df


<<<<<<< HEAD
def save_dataset_description(train, val, labels, yaml_file):
    """Save dataset description to YAML file.

    Parameters
    ----------
    train: str, required
        The path to the training directory.
    val: str, required
        The path to the validation directory.
    labels: list of str, required
        The list of class labels.
    yaml_file: str, required
        The path of the output YAML file.
    """
    # Hack: PyYaml does not quote the label names; as such
    # we have to print the labels and pass the resulting string
    with io.StringIO() as output:
        print(labels, file=output)
        names = output.getvalue()

    yaml_content = """# Data directories
train: {train}
val: {val}

# Number of classes
nc: {nc}

# Label names
names: {names}
"""

    with io.open(yaml_file, 'w', encoding="utf8") as f:
        f.write(
            yaml_content.format(train=train,
                                val=val,
                                nc=len(labels),
                                names=names))


def create_export_directories(output_directory, export_type='letters'):
=======
def create_export_directories(output_directory, export_type):
>>>>>>> 0e22f813
    """Create directory structure for export.

    Parameters
    ----------
    output_directory: str, required
        The root directory where export data will reside.
    export_type: str, required
        The type of export; can be either 'letters', 'characters', or 'lines'.
        Default is 'letters'.

    Returns
    -------
    (train_dir, val_dir, yaml_file): tuple of pathlib.Path
        The directories for training data, validation data,
        and path of the dataset description file respectively.
    """
    export_dir = Path(args.output_dir) / export_type
    staging_dir = export_dir / 'staging_dir'
    train_dir = export_dir / 'train'
    val_dir = export_dir / 'val'
    yaml_file = export_dir / '{}.yaml'.format(export_type)
    create_directories(staging_dir, train_dir, val_dir)
    return staging_dir, train_dir, val_dir, yaml_file


def get_export_file_names(image_path):
    """Get the names of the export files from original image path.

    Parameters
    ----------
    image_path: str, required
        The path of the original image.

    Returns
    -------
    (image_name, labels_name): tuple of (str, str
        The name of the image to export.
    """
    path = Path(image_path)
    image_name = '{parent}-{image}.png'.format(parent=path.parts[-2],
                                               image=path.stem)
    labels_name = '{parent}-{image}.txt'.format(parent=path.parts[-2],
                                                image=path.stem)
    return image_name, labels_name


<<<<<<< HEAD
def export_image(src_path, dest_path, width, height):
    """Export and resize the image.

    Parameters
    ----------
    src_path: str, required
        The source path of the image.
    dest_path: str, required
        The destination path of the image.
    width: int, required
        Width of the exported image.
    height: int, required
        Height of the exported image.
    """
    logging.info("Exporting image {} to {}.".format(src_path, dest_path))
    source_img = cv.imread(src_path)
    resized_img = cv.resize(source_img, (width, height))
    cv.imwrite(dest_path, resized_img)


=======
>>>>>>> 0e22f813
def export_collection(annotations, destination_directory, original_size_dict,
                      image_size, labels_map):
    """Export collection of annotations to destination directory.

    Parameters
    ----------
    annotations: iterable of tuples, required
        The collection of annotations to export.
    destination_directory: pathlib.Path, required
        The destination directory.
    original_size_dict: dict of (str, (int, int)), required
        The dict mapping exported image names to their original size.
    image_size: tuple of (int, int), required
        The size of exported images.
    labels_map: dict of (str, int), required
        The dictionary  that maps between a label and its index.
    """
    image_width, image_height = image_size
    for file_name, letter, *coords in annotations:
        image_name, labels_name = get_export_file_names(file_name)
        if image_name not in original_size_dict:
            try:
                export_image(file_name,
                             str(destination_directory / image_name),
                             image_width, image_height)
                img = cv.imread(file_name)
                original_size_dict[image_name] = img.shape
            except (FileNotFoundError, IsADirectoryError):
                logging.error("Could not export image {}.".format(file_name))
                continue
        if letter not in labels_map:
            labels_map[letter] = len(labels_map)
        label_index = labels_map[letter]
        x1, y1, x2, y2 = coords
        original_image_size = original_size_dict[image_name]
        export_yolov5_annotation(label_index, x1, y1, x2, y2,
                                 original_image_size, image_size,
                                 str(destination_directory / labels_name))


def export_letter_annotations(db_server, db_name, user, password, port,
                              top_labels, image_size, output_dir):
    """Export letter annotations.

    Parameters
    ----------
    db_server: str, required
        The database server.
    db_name: str, required
        The database name.
    user: str, required
        The database user.
    password: str, required
        The database password.
    port: int, required
        The port for database server.
    top_labels: float between 0 and 1, optional
        The top percent of labels to return when ordered descendingly by number of samples.
    image_size: int, required
        The size of the exported image in pixels.
    output_dir: str, required
        The root directory of the export.
    """
    logging.info("Exporting letters in Yolo v5 format.")
    letters_df = load_letter_annotations(db_server, db_name, (user, password),
                                         port, top_labels)
    logging.info("Creating export directories for letter annotations.")
<<<<<<< HEAD
    staging_dir, train_dir, val_dir, yaml_file = create_export_directories(
        args.output_dir, export_type='letters')
=======
    train_dir, val_dir, yaml_file = create_export_directories(
        output_dir, export_type='letters')
>>>>>>> 0e22f813

    letter_groups = letters_df.groupby(letters_df.letter)
    image_size_dict = {}
    labels_map = {}
    for letter, group in letter_groups:
        logging.info("Exporting data for label {}.".format(letter))
        ds = group.to_numpy()
        num_samples, _ = ds.shape
        if num_samples < 2:
            logging.warning(
                "There are not enough samples to split for label {}.".format(
                    letter))
            continue

        train, val = train_test_split(ds,
                                      test_size=TEST_SIZE,
                                      random_state=RANDOM_SEED)
        logging.info("Exporting training data.")
<<<<<<< HEAD
        export_collection(train, staging_dir, image_size_dict, args.image_size,
=======
        export_collection(train, train_dir, image_size_dict, image_size,
>>>>>>> 0e22f813
                          labels_map)
        logging.info("Exporting validation data.")
        export_collection(val, val_dir, image_size_dict, image_size,
                          labels_map)
    labels = sorted(labels_map, key=labels_map.get)
    logging.info("Blurring unmarked letters from all images.")
    blur_out_negative_samples(staging_dir, train_dir)
    shutil.rmtree(staging_dir)
    logging.info(
        "Saving letters dataset description file to {}.".format(yaml_file))
    save_dataset_description(str(staging_dir), str(val_dir), labels,
                             str(yaml_file))
    logging.info("Finished exporting letters in Yolo v5 format.")


def export_char_annotations(db_server, db_name, user, password, port,
                            image_size, output_dir):
    """Export letter annotations under a single label.

    Parameters
    ----------
    db_server: str, required
        The database server.
    db_name: str, required
        The database name.
    user: str, required
        The database user.
    password: str, required
        The database password.
    port: int, required
        The port for database server.
    image_size: int, required
        The size of the exported image in pixels.
    output_dir: str, required
        The root directory of the export.
    """
    logging.info("Exporting characters in Yolo v5 format.")
    letters_df = load_letter_annotations(db_server,
                                         db_name, (user, password),
                                         port,
                                         top_labels=None)
    letters_df.letter = 'char'
    logging.info("Creating export directories for letter annotations.")
    train_dir, val_dir, yaml_file = create_export_directories(
        output_dir, export_type='characters')
    image_size_dict, labels_map = {}, {}
    train, val = train_test_split(letters_df.to_numpy(),
                                  test_size=TEST_SIZE,
                                  random_state=RANDOM_SEED)
    logging.info("Exporting training data.")
    export_collection(train, train_dir, image_size_dict, image_size,
                      labels_map)
    logging.info("Exporting validation data.")
    export_collection(val, val_dir, image_size_dict, image_size, labels_map)
    labels = sorted(labels_map, key=labels_map.get)
    logging.info(
        "Saving characters dataset description file to {}.".format(yaml_file))
    save_dataset_description(str(train_dir), str(val_dir), labels,
                             str(yaml_file))
    logging.info("Finished exporting characters in Yolo v5 format.")


def main(args):
    """Export annotations in Yolo v5 format.

    Parameters
    ----------
    args: argparse.Namespace, required
        The arguments of the script.
    """
    export_letter_annotations(args.db_server, args.db_name, args.user,
                              args.password, args.port, args.top_labels,
                              args.image_size, args.output_dir)
    export_char_annotations(args.db_server, args.db_name, args.user,
                            args.password, args.port, args.image_size,
                            args.output_dir)


def parse_arguments():
    """Parse command-line arguments."""
    parser = argparse.ArgumentParser(
        description='Export annotations for Yolo v5.')
    parser.add_argument('--db-server',
                        help="Name or IP address of the database server.",
                        required=True)
    parser.add_argument('--db-name',
                        help="The name of the database to connect to.",
                        required=True)
    parser.add_argument(
        '--user',
        help="The username under which to connect to the database.",
        required=True)
    parser.add_argument('--password',
                        help="The password of the user.",
                        required=True)
    parser.add_argument(
        '--port',
        help="The port of the database server. Default value is 5432.",
        default="5432")

    parser.add_argument('--top-labels',
                        help="Percentage of top labels to export.",
                        type=float,
                        default=0.1)
    parser.add_argument(
        '--output-dir',
        help="The output directory. Default value is './yolo-export'.",
        default='./yolo-export')
    parser.add_argument(
        '--image-size',
        help="The size of the exported images. Default is [1024, 768].",
        type=int,
        nargs=2,
        default=[1280, 1280])
    parser.add_argument(
        '--log-level',
        help="The level of details to print when running.",
        choices=['DEBUG', 'INFO', 'WARNING', 'ERROR', 'CRITICAL'],
        default='INFO')
    parser.add_argument(
        '--debug',
        help="Enable debug mode to load less data from database.",
        action='store_true')
    return parser.parse_args()


if __name__ == '__main__':
    args = parse_arguments()
    logging.basicConfig(format='%(asctime)s : %(levelname)s : %(message)s',
                        level=getattr(logging, args.log_level))
    DEBUG_MODE = args.debug
    main(args)
    logging.info("That's all folks!")<|MERGE_RESOLUTION|>--- conflicted
+++ resolved
@@ -2,20 +2,14 @@
 """Exports letter and line annotations into Yolo v5 format."""
 import argparse
 import logging
-<<<<<<< HEAD
-=======
 from utils.exportutils import load_annotations, create_directories
 from utils.exportutils import export_image, export_yolov5_annotation
-from utils.exportutils import save_dataset_description
->>>>>>> 0e22f813
+from utils.exportutils import save_dataset_description, blur_out_negative_samples
 from pathlib import Path
-import io
 import shutil
 
 import cv2 as cv
 from sklearn.model_selection import train_test_split
-
-from utils.exportutils import load_annotations, create_directories, export_yolov5_annotation, blur_out_negative_samples
 
 DEBUG_MODE = False
 RANDOM_SEED = 2022
@@ -96,50 +90,7 @@
     return letters_df
 
 
-<<<<<<< HEAD
-def save_dataset_description(train, val, labels, yaml_file):
-    """Save dataset description to YAML file.
-
-    Parameters
-    ----------
-    train: str, required
-        The path to the training directory.
-    val: str, required
-        The path to the validation directory.
-    labels: list of str, required
-        The list of class labels.
-    yaml_file: str, required
-        The path of the output YAML file.
-    """
-    # Hack: PyYaml does not quote the label names; as such
-    # we have to print the labels and pass the resulting string
-    with io.StringIO() as output:
-        print(labels, file=output)
-        names = output.getvalue()
-
-    yaml_content = """# Data directories
-train: {train}
-val: {val}
-
-# Number of classes
-nc: {nc}
-
-# Label names
-names: {names}
-"""
-
-    with io.open(yaml_file, 'w', encoding="utf8") as f:
-        f.write(
-            yaml_content.format(train=train,
-                                val=val,
-                                nc=len(labels),
-                                names=names))
-
-
-def create_export_directories(output_directory, export_type='letters'):
-=======
 def create_export_directories(output_directory, export_type):
->>>>>>> 0e22f813
     """Create directory structure for export.
 
     Parameters
@@ -186,29 +137,6 @@
     return image_name, labels_name
 
 
-<<<<<<< HEAD
-def export_image(src_path, dest_path, width, height):
-    """Export and resize the image.
-
-    Parameters
-    ----------
-    src_path: str, required
-        The source path of the image.
-    dest_path: str, required
-        The destination path of the image.
-    width: int, required
-        Width of the exported image.
-    height: int, required
-        Height of the exported image.
-    """
-    logging.info("Exporting image {} to {}.".format(src_path, dest_path))
-    source_img = cv.imread(src_path)
-    resized_img = cv.resize(source_img, (width, height))
-    cv.imwrite(dest_path, resized_img)
-
-
-=======
->>>>>>> 0e22f813
 def export_collection(annotations, destination_directory, original_size_dict,
                       image_size, labels_map):
     """Export collection of annotations to destination directory.
@@ -276,13 +204,8 @@
     letters_df = load_letter_annotations(db_server, db_name, (user, password),
                                          port, top_labels)
     logging.info("Creating export directories for letter annotations.")
-<<<<<<< HEAD
     staging_dir, train_dir, val_dir, yaml_file = create_export_directories(
-        args.output_dir, export_type='letters')
-=======
-    train_dir, val_dir, yaml_file = create_export_directories(
         output_dir, export_type='letters')
->>>>>>> 0e22f813
 
     letter_groups = letters_df.groupby(letters_df.letter)
     image_size_dict = {}
@@ -301,11 +224,7 @@
                                       test_size=TEST_SIZE,
                                       random_state=RANDOM_SEED)
         logging.info("Exporting training data.")
-<<<<<<< HEAD
-        export_collection(train, staging_dir, image_size_dict, args.image_size,
-=======
         export_collection(train, train_dir, image_size_dict, image_size,
->>>>>>> 0e22f813
                           labels_map)
         logging.info("Exporting validation data.")
         export_collection(val, val_dir, image_size_dict, image_size,
@@ -313,7 +232,8 @@
     labels = sorted(labels_map, key=labels_map.get)
     logging.info("Blurring unmarked letters from all images.")
     blur_out_negative_samples(staging_dir, train_dir)
-    shutil.rmtree(staging_dir)
+    if not DEBUG_MODE:
+        shutil.rmtree(staging_dir)
     logging.info(
         "Saving letters dataset description file to {}.".format(yaml_file))
     save_dataset_description(str(staging_dir), str(val_dir), labels,
@@ -349,18 +269,25 @@
                                          top_labels=None)
     letters_df.letter = 'char'
     logging.info("Creating export directories for letter annotations.")
-    train_dir, val_dir, yaml_file = create_export_directories(
+    staging_dir, train_dir, val_dir, yaml_file = create_export_directories(
         output_dir, export_type='characters')
     image_size_dict, labels_map = {}, {}
     train, val = train_test_split(letters_df.to_numpy(),
                                   test_size=TEST_SIZE,
                                   random_state=RANDOM_SEED)
+
     logging.info("Exporting training data.")
-    export_collection(train, train_dir, image_size_dict, image_size,
+    export_collection(train, staging_dir, image_size_dict, image_size,
                       labels_map)
+    logging.info("Blurring unmarked letters from all images.")
+    blur_out_negative_samples(staging_dir, train_dir)
+    if not DEBUG_MODE:
+        shutil.rmtree(staging_dir)
+
     logging.info("Exporting validation data.")
     export_collection(val, val_dir, image_size_dict, image_size, labels_map)
     labels = sorted(labels_map, key=labels_map.get)
+
     logging.info(
         "Saving characters dataset description file to {}.".format(yaml_file))
     save_dataset_description(str(train_dir), str(val_dir), labels,
