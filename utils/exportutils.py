#!/usr/bin/env python
"""Utility functions for annotations export."""
import logging
import shutil

import numpy as np
from sqlalchemy import create_engine
import pandas as pd
<<<<<<< HEAD
import cv2 as cv
=======
from PIL import Image
from io import StringIO
>>>>>>> 0e22f813


def load_annotations(server, database, user, password, port=5432):
    """Load the annotations from a PostgreSQL database into a padans DataFrame.

    Parameters
    ----------
    server : str, required
        The name or IP address of the database server.
    database : str, required
        The name of the database containing annotations.
    user : str, required
        The username which is allowed to connect to the database.
    password : str, required
        The password of the username.
    port : str, optional
        The port for connecting to the database.

    Returns
    -------
    (letters_df, lines_df) : tuple of pandas.DataFrame
        Dataframes containing all the annotations.
    """
    logging.info("Loading annotations from database...")
    template = 'postgresql://{user}:{password}@{server}:{port}/{database}'
    conn_str = template.format(user=user,
                               password=password,
                               server=server,
                               port=port,
                               database=database)

    engine = create_engine(conn_str)
    with engine.connect() as conn:
        letters_df = pd.read_sql('select * from letter_annotations', conn)
        lines_df = pd.read_sql('select * from line_annotations', conn)

    num_rows, _ = letters_df.shape
    logging.info(
        "Finished loading {} letter annotations from database.".format(
            num_rows))
    num_rows, _ = lines_df.shape
    logging.info("Finished loading {} lines annotations from database.".format(
        num_rows))
    return letters_df, lines_df


def create_directories(*paths):
    """Create directory structure for the specified path.

    Parameters
    ----------
    paths: tuple of pathlib.Path, required
        The paths for which to create directories.
    """
    for path in paths:
        if path.exists():
            logging.info("Path {} already exists.".format(str(path)))
            continue

        logging.info("Creating directory {}.".format(str(path)))
        path.mkdir(parents=True, exist_ok=True)


def scale_point(point, original_size, export_size):
    """Scale the given point from the original image size to the exported image size.

    Parameters
    ----------
    point: tuple of (int, int), required
        The point to scale.
    original_size: tuple of (int, int), required
        The size in pixels (w, h) of the original image.
    export_size: tuple of (int, int), required
        The size in pixels (w, h) of the exported (resized) image.

    Returns
    -------
    scaled_point: tuple of (int, int)
        The point scaled from original image size to exported image size.
    """
    original_height, original_width, _ = original_size
    export_width, export_height = export_size
    x_scale = export_width / original_width
    y_scale = export_height / original_height
    x_old, y_old = point
    x_new = x_old * x_scale
    y_new = y_old * y_scale
    return round(x_new), round(y_new)


def calculate_bounding_box(top_left, bottom_right, image_size):
    """Calculate the center point and dimensions of the bounding box.

    Parameters
    ----------
    top_left: tuple of (number, number), required
        The (x, y) coordinates of the top-left point.
    bottom_right: tuple of (number, number), required
        The (x, y) coordinates of the bottom-right point.
    image_size: tuple of (number, number), required
        The size of the image (width, height).

    Returns
    -------
    (center, dimensions): tuple of (center point coordinates, dimensions of the rectangle)
        The coordinates of center point (x, y), and dimensions (width, height) of the bounding box.
    """
    x1, y1 = top_left
    x2, y2 = bottom_right
    width, height = image_size

    x_center = x1 + (x2 - x1) / 2
    y_center = y1 + (y2 - y1) / 2
    x_center = x_center / width
    y_center = y_center / height

    box_width = (x2 - x1) / width
    box_height = (y2 - y1) / height

    return (x_center, y_center), (box_width, box_height)


def export_yolov5_annotation(label_index, left_up_horiz, left_up_vert,
                             right_down_horiz, right_down_vert,
                             original_image_size, export_image_size,
                             labels_file):
    """Export annotation in Yolo v5 format to the labels file.

    Parameters
    ----------
    label_index: int, required
        The label index.
    left_up_horiz: number, required
        Coordinate of the top-left point on the X scale.
    left_up_vert: number, required
        Coordinate of the top-left point in the Y scale.
    right_down_horiz: number, required
        Coordinate of the bottom-right point on the X scale.
    right_down_vert: number, required
        Coordinate of the bottom-right point in the Y scale.
    original_image_size: tuple of (int, int), required
        The size in pixels (w, h) of the original image.
    export_image_size: tule of (int, int), required
        The size in pixels (w, h) of the exported (resized) image.
    labels_file: str, required
        The path of the file containing labels.
    """
    point = (left_up_horiz, left_up_vert)
    top_left = scale_point(point, original_image_size, export_image_size)
    point = (right_down_horiz, right_down_vert)
    bottom_right = scale_point(point, original_image_size, export_image_size)
    center, dimensions = calculate_bounding_box(top_left, bottom_right,
                                                export_image_size)
    x, y = center
    w, h = dimensions
    with open(labels_file, 'a') as f:
        f.write("{label} {x} {y} {w} {h}".format(label=label_index,
                                                 x=x,
                                                 y=y,
                                                 w=w,
                                                 h=h))
        f.write("\n")


<<<<<<< HEAD
def get_scaled_box_coords(center, box_size, img_size):
    """
    Scale coordinates from the YOLOv5 formate to the box like format

    Returns
    ----------
    top left and bottom down coords of the box
    """
    x_center, y_center = center
    height, width = box_size
    img_height, img_width = img_size
    x_center, y_center, width, height = float(x_center) * img_width, float(y_center) * img_height, float(
        width) * img_width, float(height) * img_height
    x1, x2 = x_center - (width // 2), x_center + (width // 2)
    y1, y2 = y_center - (height // 2), y_center + (height // 2)
    return int(x1), int(x2), int(y1), int(y2)


def create_mask(top_left_corner, bottom_right_corner, img_size, padding=20):
    """
    This method will create a mask which will be an image with a black background and white coloring for the zone witch
    should contain the text. We take the coords of the text zone, add some padding to make sure its mostly covered and
    make it white.
    """
    x1, y1 = top_left_corner
    x2, y2 = bottom_right_corner
    img_height, img_width = img_size
    mask = np.empty([img_height, img_width])
    mask.fill(0)
    mask[y1 - padding:y2 + padding, x1 - padding:x2 + padding] = 255
    cv.imwrite("mask.png", mask)
    return cv.imread("mask.png", cv.IMREAD_GRAYSCALE)


def eliminate_all_letters_from_image(img, mask, radius=10):
    """
    Parameters
    ----------
    img: unaltered image
    mask: mask that specifies the zone which will be eliminated
    radius

    Returns
    -------
    image which does not contain anymore text
    """
    return cv.inpaint(img, mask, radius, flags=cv.INPAINT_TELEA)


def put_letters_back(img, letters):
    """
    Parameters
    ----------
    img: image that has all letters removed
    letters: original boxes that need to be placed back on their initial coordinates

    Returns
    -------
    restored image
    """
    for letter_img, top_left, bottom_right in letters:
        x1, y1 = top_left
        x2, y2 = bottom_right
        img[y1:y2, x1:x2] = letter_img
    return img


def blur_out_negative_samples(staging_dir, train_dir):
    """
    Parameters
    ----------
    staging_dir: directory containing original, resized images
    train_dir: directory where we copy the images after being cleaned of negative samples
    """
    for file in staging_dir.iterdir():
        letters = []
        if "png" in file.name:
            img_file = f"{str(staging_dir)}/{file.name}"
            labels_file = f"{str(staging_dir)}/{file.name[:-4]}.txt"
            img = cv.imread(img_file)
            original_height, original_width, _ = img.shape
            min_x1, min_y1, max_x2, max_y2 = img.shape[1], img.shape[0], 0, 0
            annotations = open(labels_file, "r").readlines()
            for annot in annotations:
                label, x_center, y_center, width, height = annot.split()
                x1, x2, y1, y2 = get_scaled_box_coords((x_center, y_center), (height, width), img.shape[:2])
                min_x1, min_y1, max_x2, max_y2 = min(min_x1, x1), min(min_y1, y1), max(max_x2, x2), max(max_y2, y2)
                letters.append((img[y1:y2, x1:x2].copy(), (x1, y1), (x2, y2)))
            mask = create_mask((min_x1, min_y1), (max_x2, max_y2), img.shape[:2])
            img = eliminate_all_letters_from_image(img, mask)
            img = put_letters_back(img, letters)
            cv.imwrite(f"{str(train_dir)}/{file.name}", img)
            shutil.copy(labels_file, f"{str(train_dir)}/{file.name[:-4]}.txt")
=======
def export_image(src_path, dest_path, width, height):
    """Export and resize the image.

    Parameters
    ----------
    src_path: str, required
        The source path of the image.
    dest_path: str, required
        The destination path of the image.
    width: int, required
        Width of the exported image.
    height: int, required
        Height of the exported image.
    """
    logging.info("Exporting image {} to {}.".format(src_path, dest_path))
    with Image.open(src_path) as source:
        destination = source.resize((width, height))
        destination.save(dest_path)
        destination.close()


def save_dataset_description(train, val, labels, yaml_file):
    """Save dataset description to YAML file.

    Parameters
    ----------
    train: str, required
        The path to the training directory.
    val: str, required
        The path to the validation directory.
    labels: list of str, required
        The list of class labels.
    yaml_file: str, required
        The path of the output YAML file.
    """
    # Hack: PyYaml does not quote the label names; as such
    # we have to print the labels and pass the resulting string
    with StringIO() as output:
        print(labels, file=output)
        names = output.getvalue()

    yaml_content = """# Data directories
train: {train}
val: {val}

# Number of classes
nc: {nc}

# Label names
names: {names}
"""

    with open(yaml_file, 'w') as f:
        f.write(
            yaml_content.format(train=train,
                                val=val,
                                nc=len(labels),
                                names=names))
>>>>>>> 0e22f813
<|MERGE_RESOLUTION|>--- conflicted
+++ resolved
@@ -1,17 +1,15 @@
 #!/usr/bin/env python
 """Utility functions for annotations export."""
 import logging
-import shutil
 
 import numpy as np
 from sqlalchemy import create_engine
 import pandas as pd
-<<<<<<< HEAD
 import cv2 as cv
-=======
 from PIL import Image
 from io import StringIO
->>>>>>> 0e22f813
+from pathlib import Path
+from utils.yolov5utils import iterate_labels, translate_coordinates, iterate_yolo_directory
 
 
 def load_annotations(server, database, user, password, port=5432):
@@ -176,34 +174,32 @@
         f.write("\n")
 
 
-<<<<<<< HEAD
-def get_scaled_box_coords(center, box_size, img_size):
-    """
-    Scale coordinates from the YOLOv5 formate to the box like format
-
-    Returns
-    ----------
-    top left and bottom down coords of the box
-    """
-    x_center, y_center = center
-    height, width = box_size
-    img_height, img_width = img_size
-    x_center, y_center, width, height = float(x_center) * img_width, float(y_center) * img_height, float(
-        width) * img_width, float(height) * img_height
-    x1, x2 = x_center - (width // 2), x_center + (width // 2)
-    y1, y2 = y_center - (height // 2), y_center + (height // 2)
-    return int(x1), int(x2), int(y1), int(y2)
-
-
 def create_mask(top_left_corner, bottom_right_corner, img_size, padding=20):
-    """
+    """Create a mask that will cover the text on the image.
+
     This method will create a mask which will be an image with a black background and white coloring for the zone witch
     should contain the text. We take the coords of the text zone, add some padding to make sure its mostly covered and
     make it white.
+
+    Parameters
+    ----------
+    top_left_corner: tuple of (int, int), required
+        The coordinates of the top-left corner of the mask.
+    bottom_right_corner: tuple of (int, int), required
+        The coordinates of the bottom-right corner of the mask.
+    img_size: tuple of (int, int), required
+        The size of the image in (width, height) format.
+    padding: int, optional
+        The padding applied to masked area. Default is 20.
+
+    Returns
+    -------
+    mask: image
+        The mask image.
     """
     x1, y1 = top_left_corner
     x2, y2 = bottom_right_corner
-    img_height, img_width = img_size
+    img_width, img_height = img_size
     mask = np.empty([img_height, img_width])
     mask.fill(0)
     mask[y1 - padding:y2 + padding, x1 - padding:x2 + padding] = 255
@@ -212,12 +208,16 @@
 
 
 def eliminate_all_letters_from_image(img, mask, radius=10):
-    """
-    Parameters
-    ----------
-    img: unaltered image
-    mask: mask that specifies the zone which will be eliminated
-    radius
+    """Eliminate all letters from image by applying the provided mask.
+
+    Parameters
+    ----------
+    img: image, required
+        The unaltered image to which to apply the mask.
+    mask: image, required
+        Mask that specifies the zone which will be eliminated.
+    radius: int, optional
+        Radius of a circular neighborhood of each point inpainted that is considered by the CV2 algorithm.
 
     Returns
     -------
@@ -227,15 +227,19 @@
 
 
 def put_letters_back(img, letters):
-    """
-    Parameters
-    ----------
-    img: image that has all letters removed
-    letters: original boxes that need to be placed back on their initial coordinates
-
-    Returns
-    -------
-    restored image
+    """Draw annotated letters over the masked image.
+
+    Parameters
+    ----------
+    img: image, required
+        Image that has all letters removed.
+    letters: iterable of boxes of annotated letters and their coordinates
+        Original boxes that need to be placed back on their initial coordinates.
+
+    Returns
+    -------
+    painted: image
+        The image where annotated letters have been restored to their position.
     """
     for letter_img, top_left, bottom_right in letters:
         x1, y1 = top_left
@@ -244,33 +248,99 @@
     return img
 
 
+def get_cv2_image_size(image):
+    """Get image size in (width, height) format from cv2 image.
+
+    Parameters
+    ----------
+    image: cv2 Image, required
+        The image from which to extract size.
+
+    Returns
+    -------
+    (width, height): tuple of (int, int)
+        The size of the image in (width, height) format.
+    """
+    height, width, _ = image.shape
+    return (width, height)
+
+
+def get_mask_coordinates(annotations, image_size):
+    """Determine the coordinates of the mask from the coordinates of the annotations and image size.
+
+    Parameters
+    ----------
+    annotations: iterable of tuples of shape (image, top_left, bottom_right), required
+        The collection of annotations where te second and third elements of the tuple are box coordinates.
+    image_size: tuple of (int, int), required
+        The size of the image in (width, height) format.
+
+    Returns
+    -------
+    min_top_left, max_bottom_right: tuple of (point, point)
+        The minimum point on the top left, and the maximum point on the bottom right from annotations.
+    """
+    width, height = image_size
+    min_x1, min_y1, max_x2, max_y2 = width, height, 0, 0
+    for _, top_left, bottom_right in annotations:
+        x1, y1 = top_left
+        x2, y2 = bottom_right
+        min_x1, min_y1 = min(min_x1, x1), min(min_y1, y1)
+        max_x2, max_y2 = max(max_x2, x2), max(max_y2, y2)
+    return (min_x1, min_y1), (max_x2, max_y2)
+
+
+def get_path_for_move(file_name, target_dir):
+    """Get the path as if file was moved into target directory.
+
+    Parameters
+    ----------
+    file_name: str, required
+        The file to be moved.
+    target_dir: pathlib.Path
+        The directory where the file is to be moved.
+
+    Returns
+    -------
+    target_file: pathlib.Path
+        New path representing the file being moved to target directory.
+    """
+    file_path = Path(file_name)
+    return target_dir / file_path.name
+
+
 def blur_out_negative_samples(staging_dir, train_dir):
-    """
-    Parameters
-    ----------
-    staging_dir: directory containing original, resized images
-    train_dir: directory where we copy the images after being cleaned of negative samples
-    """
-    for file in staging_dir.iterdir():
+    """Apply a blur mask on the unannotated letters in the images.
+
+    Parameters
+    ----------
+    staging_dir: pathlib.Path, required
+        Directory containing original, resized images.
+    train_dir: pathlib.Path, required
+        Directory where we copy the images after being cleaned of negative samples
+    """
+    for img_file, labels_file in iterate_yolo_directory(staging_dir):
+        logging.info("Blurring out negative samples from {}.".format(img_file))
         letters = []
-        if "png" in file.name:
-            img_file = f"{str(staging_dir)}/{file.name}"
-            labels_file = f"{str(staging_dir)}/{file.name[:-4]}.txt"
-            img = cv.imread(img_file)
-            original_height, original_width, _ = img.shape
-            min_x1, min_y1, max_x2, max_y2 = img.shape[1], img.shape[0], 0, 0
-            annotations = open(labels_file, "r").readlines()
-            for annot in annotations:
-                label, x_center, y_center, width, height = annot.split()
-                x1, x2, y1, y2 = get_scaled_box_coords((x_center, y_center), (height, width), img.shape[:2])
-                min_x1, min_y1, max_x2, max_y2 = min(min_x1, x1), min(min_y1, y1), max(max_x2, x2), max(max_y2, y2)
-                letters.append((img[y1:y2, x1:x2].copy(), (x1, y1), (x2, y2)))
-            mask = create_mask((min_x1, min_y1), (max_x2, max_y2), img.shape[:2])
-            img = eliminate_all_letters_from_image(img, mask)
-            img = put_letters_back(img, letters)
-            cv.imwrite(f"{str(train_dir)}/{file.name}", img)
-            shutil.copy(labels_file, f"{str(train_dir)}/{file.name[:-4]}.txt")
-=======
+        img = cv.imread(img_file)
+        img_size = get_cv2_image_size(img)
+        for _, x, y, width, height in iterate_labels(labels_file):
+            center, box_size = (x, y), (width, height)
+            (x1, y1), (x2,
+                       y2), _ = translate_coordinates(center, box_size,
+                                                      img_size)
+            letters.append((img[y1:y2, x1:x2].copy(), (x1, y1), (x2, y2)))
+        min_top_left, max_bottom_right = get_mask_coordinates(
+            letters, img_size)
+        mask = create_mask(min_top_left, max_bottom_right, img_size)
+        img = eliminate_all_letters_from_image(img, mask)
+        img = put_letters_back(img, letters)
+        train_image_path = get_path_for_move(img_file, train_dir)
+        cv.imwrite(str(train_image_path), img)
+        labels = Path(labels_file)
+        labels = labels.rename(get_path_for_move(labels_file, train_dir))
+
+
 def export_image(src_path, dest_path, width, height):
     """Export and resize the image.
 
@@ -328,5 +398,4 @@
             yaml_content.format(train=train,
                                 val=val,
                                 nc=len(labels),
-                                names=names))
->>>>>>> 0e22f813
+                                names=names))